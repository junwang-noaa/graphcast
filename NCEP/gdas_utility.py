'''
Description
@uthor: Sadegh Sadeghi Tabas (sadegh.tabas@noaa.gov)
Revision history:
    -20231010: Sadegh Tabas, initial code
    -20231204: Sadegh Tabas, calculating toa incident solar radiation, parallelizing, updating units, and resolving memory issues
    -20240112: Sadegh Tabas, (i)removing Pysolar as tisr would be calc through GC, (ii) add NOMADS option for downloading data, (iii) add 37 pressure levels, (iv) configurations for hera
'''
import os
import sys
from time import time

import boto3
import xarray as xr
import subprocess
import numpy as np
from datetime import datetime, timedelta
from botocore.config import Config
from botocore import UNSIGNED
import argparse
<<<<<<< HEAD
from pysolar.util import extraterrestrial_irrad
from joblib import Parallel, delayed
import pytz
import pygrib

=======
import requests
from bs4 import BeautifulSoup
>>>>>>> 92a1adc4


class GFSDataProcessor:
    def __init__(self, start_datetime, end_datetime, num_pressure_levels=13, download_source='nomads', output_directory=None, download_directory=None, keep_downloaded_data=True):
        self.start_datetime = start_datetime
        self.end_datetime = end_datetime
        self.num_levels = num_pressure_levels
        self.download_source = download_source
        self.output_directory = output_directory
        self.download_directory = download_directory
        self.keep_downloaded_data = keep_downloaded_data

        if self.download_source == 's3':
            # Initialize the S3 client
            self.s3 = boto3.client('s3', config=Config(signature_version=UNSIGNED))
    
            # Specify the S3 bucket name and root directory
            self.bucket_name = 'noaa-gfs-bdp-pds'
        
        self.root_directory = 'gdas'

        # Specify the local directory where you want to save the files
        if self.download_directory is None:
            self.local_base_directory = os.path.join(os.getcwd(), 'noaa-gfs-bdp-pds-data')  # Use current directory if not specified
        else:
            self.local_base_directory = os.path.join(self.download_directory, 'noaa-gfs-bdp-pds-data')

        # List of file formats to download
        self.file_formats = ['0p25.f000', '0p25.f006'] # , '0p25.f001'
    
    def s3bucket(self, date_str, time_str, local_directory):
        # Construct the S3 prefix for the directory
        s3_prefix = f"{self.root_directory}.{date_str}/{time_str}/"
        # List objects in the S3 directory
        s3_objects = self.s3.list_objects_v2(Bucket=self.bucket_name, Prefix=s3_prefix)

        # Filter objects based on the desired formats
        for obj in s3_objects.get('Contents', []):
            obj_key = obj['Key']
            for file_format in self.file_formats:
                if obj_key.endswith(f'.{file_format}'):

                    # Define the local file path
                    local_file_path = os.path.join(local_directory, os.path.basename(obj_key))

                    # Download the file from S3 to the local path
                    self.s3.download_file(self.bucket_name, obj_key, local_file_path)
                    print(f"Downloaded {obj_key} to {local_file_path}")
    
    def nomads(self, date_str, time_str, local_directory):
        # Construct the URL for the data directory
        gdas_url = f"https://nomads.ncep.noaa.gov/pub/data/nccf/com/gfs/prod/{self.root_directory}.{date_str}/{time_str}/atmos/"
        
        # Get the list of files from the URL
        response = requests.get(gdas_url)
        if response.status_code == 200:
            # Parse the HTML content using BeautifulSoup
            soup = BeautifulSoup(response.content, 'html.parser')
            
            # Find all anchor tags (links) in the HTML
            anchor_tags = soup.find_all('a')
            
            # Extract file URLs from href attributes of anchor tags
            file_urls = [gdas_url + tag['href'] for tag in anchor_tags if tag.get('href')]

            for file_url in file_urls: 
                for file_format in self.file_formats:
                    if file_url.endswith(f'.{file_format}'):
                        
                        # Define the local file path
                        local_file_path = os.path.join(local_directory, os.path.basename(file_url))
                        
                        # Download the file from S3 to the local path
                        try:
                            # Run the wget command
                            subprocess.run(['wget', file_url, '-O', local_file_path], check=True)
                            print(f"Download completed: {file_url} => {local_file_path}")
                        except subprocess.CalledProcessError as e:
                            print(f"Error downloading {file_url}: {e}")
        
    def download_data(self):
        # Calculate the number of 6-hour intervals
        delta = (self.end_datetime - self.start_datetime)
        total_intervals = int(delta.total_seconds() / 3600 / 6)  # 6 hours per interval

        # Loop through the 6-hour intervals
        current_datetime = self.start_datetime
        while current_datetime <= self.end_datetime:
            date_str = current_datetime.strftime("%Y%m%d")
            time_str = current_datetime.strftime("%H")
            
            # Define the local directory path where the file will be saved
            local_directory = os.path.join(self.local_base_directory, date_str, time_str)

            # Create the local directory if it doesn't exist
            os.makedirs(local_directory, exist_ok=True)
            
            if self.download_source == 's3':
                self.s3bucket(date_str, time_str, local_directory)
            else:
                self.nomads(date_str, time_str, local_directory)
                
            

            # Move to the next 6-hour interval
            current_datetime += timedelta(hours=6)

        print("Download completed.")

<<<<<<< HEAD
    def process_data_with_wgrib2(self):
=======
    
    def process_data(self):
>>>>>>> 92a1adc4
        # Define the directory where your GRIB2 files are located
        data_directory = self.local_base_directory

        # Create a dictionary to specify the variables, levels, and whether to extract only the first time step (if needed)
        variables_to_extract = {
            '.f000': {
                ':HGT:': {
                    'levels': [':surface:'],
                    'first_time_step_only': True,  # Extract only the first time step
                },
                ':TMP:': {
                    'levels': [':2 m above ground:'],
                },
                ':PRMSL:': {
                    'levels': [':mean sea level:'],
                },
                ':VGRD|UGRD:': {
                    'levels': [':10 m above ground:'],
                },
                ':SPFH|VVEL|VGRD|UGRD|HGT|TMP:': {
                    'levels': [':(50|100|150|200|250|300|400|500|600|700|850|925|1000) mb:'],
                },
            },
            '.f006': {
                ':LAND:': {
                    'levels': [':surface:'],
                    'first_time_step_only': True,  # Extract only the first time step
                },
                '^(597):': {  # APCP
                    'levels': [':surface:'],
                },
            }
        }
        if self.num_levels == 37:
            variables_to_extract['.f000'][':SPFH|VVEL|VGRD|UGRD|HGT|TMP:']['levels'] = [':(1|2|3|5|7|10|20|30|50|70|100|125|150|175|200|225|250|300|350|400|450|500|550|600|650|700|750|775|800|825|850|875|900|925|950|975|1000) mb:']

        # Create an empty list to store the extracted datasets
        extracted_datasets = []
        print("Start extracting variables and associated levels from grib2 files:")
        # Loop through each folder (e.g., gdas.yyyymmdd)
        date_folders = sorted(next(os.walk(data_directory))[1])
        for date_folder in date_folders:
            date_folder_path = os.path.join(data_directory, date_folder)

            # Loop through each hour (e.g., '00', '06', '12', '18')
            for hour in ['00', '06', '12', '18']:
                subfolder_path = os.path.join(date_folder_path, hour)

                # Check if the subfolder exists before processing
                if os.path.exists(subfolder_path):
                    # Loop through each GRIB2 file (.f000, .f001, .f006)
                    for file_extension, variable_data in variables_to_extract.items():
                        for variable, data in variable_data.items():
                            levels = data['levels']
                            first_time_step_only = data.get('first_time_step_only', False)  # Default to False if not specified

                            grib2_file = os.path.join(subfolder_path, f'gdas.t{hour}z.pgrb2.0p25{file_extension}')

                            # Extract the specified variables with levels from the GRIB2 file
                            for level in levels:
                                output_file = f'{variable}_{level}_{date_folder}_{hour}{file_extension}.nc'

                                # Use wgrib2 to extract the variable with level
                                wgrib2_command = ['wgrib2', '-nc_nlev', f'{self.num_levels}', grib2_file, '-match', f'{variable}', '-match', f'{level}', '-netcdf', output_file]
                                subprocess.run(wgrib2_command, check=True)

                                # Open the extracted netcdf file as an xarray dataset
                                ds = xr.open_dataset(output_file)

                                if variable == '^(597):':
                                    ds['time'] = ds['time'] - np.timedelta64(6, 'h')

                                # If specified, extract only the first time step
                                if variable not in [':LAND:', ':HGT:']:
                                    # Append the dataset to the list
                                    extracted_datasets.append(output_file)
                                    ds.to_netcdf(output_file)
                                else:
                                    if first_time_step_only:
                                        # Append the dataset to the list
                                        ds = ds.isel(time=0)
                                        extracted_datasets.append(output_file)
                                        variables_to_extract[file_extension][variable]['first_time_step_only'] = False
                                        ds.to_netcdf(output_file)
                                    else:
                                        os.remove(output_file)
                                
                                # Optionally, remove the intermediate GRIB2 file
                                # os.remove(output_file)
        print("Merging grib2 files:")
        ds = xr.open_dataset(extracted_datasets[0])
        for file in extracted_datasets[1:]:
            currDS = xr.open_dataset(file)
            ds = xr.merge([ds, currDS])
            
            os.remove(file)
        
        print("Merging process completed.")
        
        print("Processing, Renaming and Reshaping the data")
        # Drop the 'level' dimension
        ds = ds.drop_dims('level')

        # Rename variables and dimensions
        ds = ds.rename({
            'latitude': 'lat',
            'longitude': 'lon',
            'plevel': 'level',
            'HGT_surface': 'geopotential_at_surface',
            'LAND_surface': 'land_sea_mask',
            'PRMSL_meansealevel': 'mean_sea_level_pressure',
            'TMP_2maboveground': '2m_temperature',
            'UGRD_10maboveground': '10m_u_component_of_wind',
            'VGRD_10maboveground': '10m_v_component_of_wind',
            'APCP_surface': 'total_precipitation_6hr',
            'HGT': 'geopotential',
            'TMP': 'temperature',
            'SPFH': 'specific_humidity',
            'VVEL': 'vertical_velocity',
            'UGRD': 'u_component_of_wind',
            'VGRD': 'v_component_of_wind'
        })
<<<<<<< HEAD
        print("Calculating toa incident solar radiation using PySolar package")
        # calc toa incident solar radiation using PySolar package
        latitude = np.array(ds.lat)
        longitude = np.array(ds.lon)
        first_step = ds.time[0].values.astype('M8[us]').astype(datetime)
        dates = [first_step + timedelta(hours=i*6) for i in range(42)]

        ## Function to calculate extraterrestrial solar irradiance for a single combination of lat, lon, and time
        #def calculate_irradiance(lat, lon, datetime):
        #    return extraterrestrial_irrad(lat, lon, datetime) * 3600
        ## Parallelize the calculations using joblib
        #tisr = np.array(
        #    Parallel(n_jobs=-1)(
        #        delayed(calculate_irradiance)(lat, lon, pytz.timezone('UTC').localize(date))
        #        for date in dates
        #        for lat in latitude
        #        for lon in longitude
        #    )
        #).reshape(len(dates), len(latitude), len(longitude))
        #
        #tisr_datetimes = np.array(dates, dtype='datetime64[ns]')
        #tisr_data_arr = xr.DataArray(tisr, dims=('time', 'lat', 'lon'),
        #                coords={'time': tisr_datetimes, 'lat': ds.lat, 'lon': ds.lon})

        ## Create an xarray dataset from the DataArray
        #tisr_xarr_dataset = xr.Dataset({'toa_incident_solar_radiation': tisr_data_arr}) 
        #ds = xr.merge([ds,tisr_xarr_dataset])
=======
>>>>>>> 92a1adc4

        # Assign 'datetime' as coordinates
        ds = ds.assign_coords(datetime=ds.time)
        
        # Convert data types
        ds['lat'] = ds['lat'].astype('float32')
        ds['lon'] = ds['lon'].astype('float32')
        ds['level'] = ds['level'].astype('int32')
<<<<<<< HEAD
        #ds['toa_incident_solar_radiation'] = ds['toa_incident_solar_radiation'].astype('float32')
=======
>>>>>>> 92a1adc4
        
        # Adjust time values relative to the first time step
        ds['time'] = ds['time'] - ds.time[0]

        # Expand dimensions
        ds = ds.expand_dims(dim='batch')
        ds['datetime'] = ds['datetime'].expand_dims(dim='batch')

        # Squeeze dimensions
        ds['geopotential_at_surface'] = ds['geopotential_at_surface'].squeeze('batch')
        ds['land_sea_mask'] = ds['land_sea_mask'].squeeze('batch')

        # Update geopotential unit to m2/s2 by multiplying 9.80665
        ds['geopotential_at_surface'] = ds['geopotential_at_surface'] * 9.80665
        ds['geopotential'] = ds['geopotential'] * 9.80665

        # Update total_precipitation_6hr unit to (m) from (kg/m^2) by dividing it by 1000kg/m³
        ds['total_precipitation_6hr'] = ds['total_precipitation_6hr'] / 1000
        
        # Define the output NetCDF file
        date = (self.start_datetime + timedelta(hours=6)).strftime('%Y%m%d%H')
        steps = str(len(ds['time']))

        if self.output_directory is None:
            self.output_directory = os.getcwd()  # Use current directory if not specified
        output_netcdf = os.path.join(self.output_directory, f"source-gdas_date-{date}_res-0.25_levels-{self.num_levels}_steps-{steps}.nc")

        # Save the merged dataset as a NetCDF file
        ds.to_netcdf(output_netcdf)
        os.remove(extracted_datasets[0])
        print(f"Saved output to {output_netcdf}")

        # Optionally, remove downloaded data
        if not self.keep_downloaded_data:
            self.remove_downloaded_data()

        print(f"Process completed successfully, your inputs for GraphCast model generated at:\n {output_netcdf}")

    def process_data_with_pygrib(self):
        # Define the directory where your GRIB2 files are located
        data_directory = self.local_base_directory

        # Create a dictionary to specify the variables, levels, and whether to extract only the first time step (if needed)
        #gfs_vars = {
        #    'U component of wind, V component of wind, Vertical velocity, Specific humidity, Temperature, Geopotential height': 
        #        {'typeOfLevel': 'isobaricInhPa', 'level': [50,100,150,200,250,300,400,500,600,700,850,925,1000]},
        #    '2 metre temperature': {'typeOfLevel': 'heightAboveGround', 'level': 2},
        #    'Pressure reduced to MSL': {'typeOfLevel': 'meanSea', 'level': 0},
        #    '10 metre U wind component, 10 metre V wind component': {'typeOfLevel': 'heightAboveGround', 'level': 10},
        #    'Land-sea mask, Precipitation rate': {'typeOfLevel': 'surface', 'level': 0},
        #}
        variables_to_extract = {
            '.f000': {
                '2t': {
                    'typeOfLevel': 'heightAboveGround',
                    'level': 2,
                },
                'prmsl': {
                    'typeOfLevel': 'meanSea',
                    'level': 0,
                },
                '10u, 10v': {
                    'typeOfLevel': 'heightAboveGround',
                    'level': 10,
                },
                'w, u, v, q, t, gh': {
                    'typeOfLevel': 'isobaricInhPa',
                    'level': [50,100,150,200,250,300,400,500,600,700,850,925,1000],
                },
                'lsm, orog': {
                    'typeOfLevel': 'surface',
                    'level': 0,
                    'first_time_step_only': True,  # Extract only the first time step
                },
            },
            '.f006': {
                'tp': {  # total precipitation 
                    'typeOfLevel': 'surface',
                    'level': 0,
                },
            }
        }

        # Create an empty list to store the extracted datasets
        mergeDSs = []
        print("Start extracting variables and associated levels from grib2 files:")
        # Loop through each folder (e.g., gdas.yyyymmdd)
        date_folders = sorted(next(os.walk(data_directory))[1])
        total_files = 0 # to track files
        for date_folder in date_folders:
            date_folder_path = os.path.join(data_directory, date_folder)

            # Loop through each hour (e.g., '00', '06', '12', '18')
            for hour in ['00', '06', '12', '18']:
                subfolder_path = os.path.join(date_folder_path, hour)

                # Check if the subfolder exists before processing
                if os.path.exists(subfolder_path):

                    mergeDAs = []

                    for file_extension, variables in variables_to_extract.items():
                        total_files = total_files + 1
                        fname = os.path.join(subfolder_path, f'gdas.t{hour}z.pgrb2.0p25{file_extension}')

                        #open grib file
                        grbs = pygrib.open(fname)

                        for key, value in variables.items():

                            variable_names = key.split(', ')
                            levelType = value['typeOfLevel']
                            desired_level = value['level']
                    
                            for var_name in variable_names:

                                # if var_name in ['orog', 'lsm'= and total_files > 1, then skip
                                if total_files > 1 and var_name in ['lsm', 'orog']: 
                                    print(f'Skip variable {var_name}!')
                                    continue
                                
                                print(f'Get variable {var_name} from file {total_files} {fname}:')
                                # Find the matching grib message
                                variable_message = grbs.select(shortName=var_name, typeOfLevel=levelType, level=desired_level)
                                #print(f'length is {len(variable_message)}!')

                                # create a netcdf dataset using the matching grib message
                                lats, lons = variable_message[0].latlons()
                                lats = lats[:,0]
                                lons = lons[0,:]
    
                                reverse_lat = False
                                #check latitude range
                                if lats[0] > 0:
                                    reverse_lat = True
                                    lats = lats[::-1]
    
                                steps = variable_message[0].validDate
                                print(f'Date is {steps}')
                                shortName = variable_message[0].shortName
                                #units = variable_message[0].units
                                #print(f'units is {units}')
    
                                #precipitation rate has two stepType ('instant', 'avg'), use 'instant')
                                if len(variable_message) > 2:
                                    data = []
                                    for message in variable_message:
                                        data.append(message.values)
                                    data = np.array(data)
                                    if reverse_lat:
                                        data = data[:, ::-1, :]
                                else:
                                    data = variable_message[0].values
                                    if reverse_lat:
                                        data = data[::-1, :]
    
    
                                #varName = f"{var_name.lower().replace(' ', '_')}"
                                if len(data.shape) == 2:
                                    da = xr.Dataset(
                                        data_vars={
                                            var_name: (['latitude', 'longitude'], data)
                                        },
                                        coords={
                                            'longitude': lons,
                                            'latitude': lats,
                                            'time': steps,  
                                        }
                                    )
                                elif len(data.shape) == 3:
                                    da = xr.Dataset(
                                        data_vars={
                                            var_name: (['level', 'latitude', 'longitude'], data)
                                        },
                                        coords={
                                            'longitude': lons,
                                            'latitude': lats,
                                            'level': np.array(desired_level),
                                            'time': steps,  
                                        }
                                    )
     
                                da[var_name] = da[var_name].astype('float32')

                                #assign attributes
                                #da.assign_attrs(
                                #    long_name = variable_message[0].name,
                                #    units = variable_message[0].units,
                                #)

                                mergeDAs.append(da)
                                da.close()
        
                    ds = xr.merge(mergeDAs)
                    ds['latitude'] = ds['latitude'].astype('float32')
                    ds['longitude'] = ds['longitude'].astype('float32')

                    mergeDSs.append(ds)
                    ds.close()

        ds = xr.concat(mergeDSs, dim='time')

        #reduce orog/lsm from 3D to 2D
        ds['lsm0'] = ds.lsm.mean('time')
        ds['orog0'] = ds.orog.mean('time')
        ds = ds.drop_vars(['lsm', 'orog'])
 
        ds = ds.rename({
            'latitude': 'lat',
            'longitude': 'lon',
            'lsm0': 'land_sea_mask',
            'orog0': 'geopotential_at_surface',
            'prmsl': 'mean_sea_level_pressure',
            '2t': '2m_temperature',
            '10u': '10m_u_component_of_wind',
            '10v': '10m_v_component_of_wind',
            'tp': 'total_precipitation_6hr',
            #'USWRF_topofatmosphere': 'toa_incident_solar_radiation',
            'gh': 'geopotential',
            't': 'temperature',
            'q': 'specific_humidity',
            'w': 'vertical_velocity',
            'u': 'u_component_of_wind',
            'v': 'v_component_of_wind'
        })

        ds = ds.assign_coords(datetime=ds.time)
        # Expand dimensions
        ds = ds.expand_dims(dim='batch')
        ds['datetime'] = ds['datetime'].expand_dims(dim='batch')

        # Squeeze dimensions
        ds['geopotential_at_surface'] = ds['geopotential_at_surface'].squeeze('batch')
        ds['land_sea_mask'] = ds['land_sea_mask'].squeeze('batch')

        # Update geopotential unit to m2/s2 by multiplying 9.80665
        ds['geopotential_at_surface'] = ds['geopotential_at_surface'] * 9.80665
        ds['geopotential'] = ds['geopotential'] * 9.80665

        # Define the output NetCDF file
        date = (self.start_datetime + timedelta(hours=6)).strftime('%Y%m%d%H')
        steps = str(len(ds['time'])-2)

        if self.output_directory is None:
            self.output_directory = os.getcwd()  # Use current directory if not specified
        output_netcdf = os.path.join(self.output_directory, f"source-gdas_date-{date}_res-0.25_levels-13_steps-{steps}.nc")

        #final_dataset = ds.assign_coords(datetime=ds.time)
        ds.to_netcdf(output_netcdf)
        ds.close()

        print("Processing completed.")

    def remove_downloaded_data(self):
        # Remove downloaded data from the specified directory
        print("Removing downloaded grib2 data...")
        try:
            os.system(f"rm -rf {self.local_base_directory}")
            print("Downloaded data removed.")
        except Exception as e:
            print(f"Error removing downloaded data: {str(e)}")

if __name__ == "__main__":
    parser = argparse.ArgumentParser(description="Download and process GDAS data")
    parser.add_argument("start_datetime", help="Start datetime in the format 'YYYYMMDDHH'")
    parser.add_argument("end_datetime", help="End datetime in the format 'YYYYMMDDHH'")
    parser.add_argument("-l", "--levels", help="number of pressure levels, options: 13, 37", default="13")
    parser.add_argument("-s", "--source", help="the source repository to download gdas grib2 data, options: nomads (up-to-date), s3", default="nomads")
    parser.add_argument("-o", "--output", help="Output directory for processed data")
    parser.add_argument("-d", "--download", help="Download directory for raw data")
    parser.add_argument("-k", "--keep", help="Keep downloaded data (yes or no)", default="yes")

    args = parser.parse_args()

    start_datetime = datetime.strptime(args.start_datetime, "%Y%m%d%H")
    end_datetime = datetime.strptime(args.end_datetime, "%Y%m%d%H")
    num_pressure_levels = int(args.levels)
    download_source = args.source
    output_directory = args.output
    download_directory = args.download
    keep_downloaded_data = args.keep.lower() == "yes"

<<<<<<< HEAD
    data_processor = GFSDataProcessor(start_datetime, end_datetime, output_directory, download_directory, keep_downloaded_data)
    #data_processor.download_data()
    t0 = time()
    #data_processor.process_data_with_wgrib2()
    #print(f'wgrib2 took {(time() - t0)/60} mins to process data')

    data_processor.process_data_with_pygrib()
    print(f'pygrib took {(time() - t0)/60} mins to process data {start_datetime} to {end_datetime}')
=======
    data_processor = GFSDataProcessor(start_datetime, end_datetime, num_pressure_levels, download_source, output_directory, download_directory, keep_downloaded_data)
    data_processor.download_data()
    data_processor.process_data()
>>>>>>> 92a1adc4
<|MERGE_RESOLUTION|>--- conflicted
+++ resolved
@@ -18,17 +18,9 @@
 from botocore.config import Config
 from botocore import UNSIGNED
 import argparse
-<<<<<<< HEAD
-from pysolar.util import extraterrestrial_irrad
-from joblib import Parallel, delayed
-import pytz
 import pygrib
-
-=======
 import requests
 from bs4 import BeautifulSoup
->>>>>>> 92a1adc4
-
 
 class GFSDataProcessor:
     def __init__(self, start_datetime, end_datetime, num_pressure_levels=13, download_source='nomads', output_directory=None, download_directory=None, keep_downloaded_data=True):
@@ -137,12 +129,7 @@
 
         print("Download completed.")
 
-<<<<<<< HEAD
     def process_data_with_wgrib2(self):
-=======
-    
-    def process_data(self):
->>>>>>> 92a1adc4
         # Define the directory where your GRIB2 files are located
         data_directory = self.local_base_directory
 
@@ -265,36 +252,6 @@
             'UGRD': 'u_component_of_wind',
             'VGRD': 'v_component_of_wind'
         })
-<<<<<<< HEAD
-        print("Calculating toa incident solar radiation using PySolar package")
-        # calc toa incident solar radiation using PySolar package
-        latitude = np.array(ds.lat)
-        longitude = np.array(ds.lon)
-        first_step = ds.time[0].values.astype('M8[us]').astype(datetime)
-        dates = [first_step + timedelta(hours=i*6) for i in range(42)]
-
-        ## Function to calculate extraterrestrial solar irradiance for a single combination of lat, lon, and time
-        #def calculate_irradiance(lat, lon, datetime):
-        #    return extraterrestrial_irrad(lat, lon, datetime) * 3600
-        ## Parallelize the calculations using joblib
-        #tisr = np.array(
-        #    Parallel(n_jobs=-1)(
-        #        delayed(calculate_irradiance)(lat, lon, pytz.timezone('UTC').localize(date))
-        #        for date in dates
-        #        for lat in latitude
-        #        for lon in longitude
-        #    )
-        #).reshape(len(dates), len(latitude), len(longitude))
-        #
-        #tisr_datetimes = np.array(dates, dtype='datetime64[ns]')
-        #tisr_data_arr = xr.DataArray(tisr, dims=('time', 'lat', 'lon'),
-        #                coords={'time': tisr_datetimes, 'lat': ds.lat, 'lon': ds.lon})
-
-        ## Create an xarray dataset from the DataArray
-        #tisr_xarr_dataset = xr.Dataset({'toa_incident_solar_radiation': tisr_data_arr}) 
-        #ds = xr.merge([ds,tisr_xarr_dataset])
-=======
->>>>>>> 92a1adc4
 
         # Assign 'datetime' as coordinates
         ds = ds.assign_coords(datetime=ds.time)
@@ -303,11 +260,7 @@
         ds['lat'] = ds['lat'].astype('float32')
         ds['lon'] = ds['lon'].astype('float32')
         ds['level'] = ds['level'].astype('int32')
-<<<<<<< HEAD
-        #ds['toa_incident_solar_radiation'] = ds['toa_incident_solar_radiation'].astype('float32')
-=======
->>>>>>> 92a1adc4
-        
+
         # Adjust time values relative to the first time step
         ds['time'] = ds['time'] - ds.time[0]
 
@@ -575,6 +528,7 @@
     parser.add_argument("end_datetime", help="End datetime in the format 'YYYYMMDDHH'")
     parser.add_argument("-l", "--levels", help="number of pressure levels, options: 13, 37", default="13")
     parser.add_argument("-s", "--source", help="the source repository to download gdas grib2 data, options: nomads (up-to-date), s3", default="nomads")
+    parser.add_argument("-m", "--method", help="method to extact variables from grib2, options: wgrib2, pygrib", default="wgrib2")
     parser.add_argument("-o", "--output", help="Output directory for processed data")
     parser.add_argument("-d", "--download", help="Download directory for raw data")
     parser.add_argument("-k", "--keep", help="Keep downloaded data (yes or no)", default="yes")
@@ -585,21 +539,17 @@
     end_datetime = datetime.strptime(args.end_datetime, "%Y%m%d%H")
     num_pressure_levels = int(args.levels)
     download_source = args.source
+    method = args.method
     output_directory = args.output
     download_directory = args.download
     keep_downloaded_data = args.keep.lower() == "yes"
 
-<<<<<<< HEAD
-    data_processor = GFSDataProcessor(start_datetime, end_datetime, output_directory, download_directory, keep_downloaded_data)
-    #data_processor.download_data()
-    t0 = time()
-    #data_processor.process_data_with_wgrib2()
-    #print(f'wgrib2 took {(time() - t0)/60} mins to process data')
-
-    data_processor.process_data_with_pygrib()
-    print(f'pygrib took {(time() - t0)/60} mins to process data {start_datetime} to {end_datetime}')
-=======
     data_processor = GFSDataProcessor(start_datetime, end_datetime, num_pressure_levels, download_source, output_directory, download_directory, keep_downloaded_data)
     data_processor.download_data()
-    data_processor.process_data()
->>>>>>> 92a1adc4
+    
+    if method == "wgrib2":
+      data_processor.process_data_with_wgrib2()
+    elif method == "pygrib":
+      data_processor.process_data_with_pygrib()
+    else:
+      raise NotImplementedError(f"Method {method} is not supported!")
